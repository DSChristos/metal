--- conflicted
+++ resolved
@@ -9,11 +9,7 @@
   - pandas
   - pytorch=1.0
   - scipy
-<<<<<<< HEAD
   - tornado<6  # tornado v6 introduced a breaking depedency
-=======
-  - tornado=5.1.1  # tornado v6 introduced a breaking depedency
->>>>>>> 78ba120f
   - pip:
     - tensorboardX==1.4
   - tqdm  # Packages below this line are optional (testing, notebooks, etc.)
