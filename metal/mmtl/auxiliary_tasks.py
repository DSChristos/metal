import numpy as np
from nltk.translate.bleu_score import sentence_bleu

from metal.mmtl.utils.dataloaders import add_labels_to_payload

SPACY_TAGS = {
    "SPACY_NER": [
        "NULL",
        "PERSON",
        "NORP",
        "FAC",
        "ORG",
        "GPE",
        "LOC",
        "PRODUCT",
        "EVENT",
        "WORK_OF_ART",
        "LAW",
        "LANGUAGE",
        "DATE",
        "TIME",
        "PERCENT",
        "MONEY",
        "QUANTITY",
        "ORDINAL",
        "CARDINAL",
    ],
<<<<<<< HEAD
    "POS_TAGS": [
        "0.0",
        "PUNCT",
        "SYM",
        "X",
        "ADJ",
        "VERB",
        "CONJ",
        "CCONJ",
        "NUM",
        "DET",
        "ADV",
        "ADP",
        "",
        "NOUN",
        "PROPN",
        "PART",
        "PRON",
        "SPACE",
        "INTJ",
=======
    "SPACY_POS": [  # Coarse-grained POS tags
        "NULL",
        "ADJ",
        "ADP",
        "ADV",
        "AUX",
        "CONJ",
        "CCONJ",
        "DET",
        "INTJ",
        "NOUN",
        "NUM",
        "PART",
        "PRON",
        "PROPN",
        "PUNCT",
        "SCONJ",
        "SYM",
        "VERB",
        "X",
        "SPACE",
>>>>>>> 4a98272a
    ],
}


# Function to add BLEU labels
def add_bleu_labels(payload):
    """
    Adds 1-gram bleu score labelset for sentence similarity tasks
    """
    raise NotImplementedError("Update the signature of label_fn")
    # def get_bleu_label(it):
    #     # toks, segs = payload.data_loader.dataset[it][0]
    #     toks = payload.data_loader.dataset.bert_tokens[it]
    #     toks = payload.data_loader.dataset.bert_tokenizer.convert_ids_to_tokens(toks)
    #     segs = payload.data_loader.dataset.bert_segments[it]
    #     toks, segs = np.array(toks), np.array(segs)
    #     sent1 = list(toks[segs == 0])
    #     sent2 = list(toks[segs == 1])
    #     bleu_score = sentence_bleu(sent1, sent2, weights=(1, 0, 0, 0))
    #     return float(bleu_score)

    # return add_labels_to_payload(payload, "BLEU", label_fn=get_bleu_label)


# Function add THIRD labels
def add_third_labels(payload):
    """Marks whether each unmasked token is in the 1st/2nd/3rd third of the sentence"""

    def mark_thirds(x):
        tokens = x
        count = len(tokens)
        Y_thirds = np.ceil(
            np.array([idx * 3 / count for idx in range(1, count + 1)])
        ).astype(np.int64)
        return Y_thirds

    X = payload.data_loader.dataset.bert_tokens
    Y = []
    for x in X:
        Y.append(mark_thirds(x))

    return add_labels_to_payload(payload, "THIRD", label_set=Y)


def add_spacy_pos_labels(payload):
    return add_spacy_labels(payload, label_type="SPACY_POS", spacy_attr="pos_")


def add_spacy_ner_labels(payload):
    return add_spacy_labels(payload, label_type="SPACY_NER", spacy_attr="ent_type_")

<<<<<<< HEAD
    def get_spacy_ner_tags(it):
        sent1, sent2 = payload.data_loader.dataset.spacy_tokens[it]
        tokenizer = payload.data_loader.dataset.bert_tokenizer
        sent1_token_map, sent1_bert = get_bert_spacy_index(
            sent1, tokenizer, add_cls=True
        )
        sent2_token_map, sent2_bert = get_bert_spacy_index(
            sent2, tokenizer, add_cls=False
        )

        spacy_ner_tags = np.zeros((len(sent1_bert + sent2_bert),))

        # This condition should be true if we've done things correctly!
        bert_tokenizer = payload.data_loader.dataset.bert_tokenizer
        bert_tokens_orig = bert_tokenizer.convert_ids_to_tokens(
            payload.data_loader.dataset.bert_tokens[it]
        )
        #        if not np.array_equal(sent1_bert + sent2_bert, bert_tokens_orig):
        #            import ipdb; ipdb.set_trace()

        # Sometimes, weird things happen with apostrophes; just make sure length aligns
        # assert len(sent1_bert + sent2_bert) == len(bert_tokens_orig)

        # Creating tags -- string labels for now!
        sent_1_tag_strs = np.zeros((len(sent1_bert),)).astype(str)
        sent_2_tag_strs = np.zeros((len(sent2_bert),)).astype(str)

        # label_ for string, label for int
        # HACK: due to occasional misalignment, need to make sure we don't go over end of sentence
        for ent in sent1.ents:
            sent_1_tag_strs[
                sent1_token_map[ent.start] : sent1_token_map[
                    min(ent.end, len(sent1_token_map) - 1)
                ]
            ] = ent.label_
        for ent in sent2.ents:
            sent_2_tag_strs[
                sent2_token_map[ent.start] : sent2_token_map[
                    min(ent.end, len(sent2_token_map) - 1)
                ]
            ] = ent.label_

        sent_1_tags = [SPACY_INFO["NER_TAGS"].index(tag) + 1 for tag in sent_1_tag_strs]
        sent_2_tags = [SPACY_INFO["NER_TAGS"].index(tag) + 1 for tag in sent_2_tag_strs]

        spacy_ner_tags = list(sent_1_tags) + list(sent_2_tags)

        # HACK: Dealing with misalignment by padding/truncating
        while len(spacy_ner_tags) < len(bert_tokens_orig):
            # Because of 1-indexing for metal labels!
            spacy_ner_tags.append(1)

        if len(spacy_ner_tags) > len(bert_tokens_orig):
            spacy_ner_tags = spacy_ner_tags[: len(bert_tokens_orig)]

        assert len(spacy_ner_tags) == len(bert_tokens_orig)
        return spacy_ner_tags

    return add_labels_to_payload(payload, "SPACY_NER", label_fn=get_spacy_ner_tags)


# Adding NER labels from Spacy
def add_spacy_pos_labels(payload):
=======

# Add token-based tags from Spacy
def add_spacy_labels(payload, label_type, spacy_attr, null_label="NULL"):
>>>>>>> 4a98272a
    """
    Adds a spacy POS labelset, mapping through the different tokenizations

    Args:
        payload
        attr: the name of the spacy attribute to extract
        tag_name:
    """
    Y = []
    bert_tokenizer = payload.data_loader.dataset.bert_tokenizer

    for i, data in enumerate(payload.data_loader.dataset):
        X, _ = data
        (tokens, segments) = X
        bert_ints = tokens
        bert_tokens = bert_tokenizer.convert_ids_to_tokens(bert_ints)
        spacy_tokens = []
        for sentence_tokens in payload.data_loader.dataset.spacy_tokens[i]:
            spacy_tokens.extend(sentence_tokens)
        # bert_to_spacy maps a bert token index to the corresponding spacy token index
        assignments = map_bert_to_spacy_tokens(bert_tokens, spacy_tokens)
        if assignments is None:
            # If a mapping could not be found, abstain from labelling this example
            token_labels = [0 for _ in bert_tokens]
        else:
            token_tags = []
            for idx in assignments:
                if idx is None:
                    token_tags.append(null_label)
                else:
                    tag = getattr(spacy_tokens[idx], spacy_attr)
                    if not tag:  # 'not' covers default None and "" (ner)
                        tag = null_label
                    token_tags.append(tag)
            token_labels = [SPACY_TAGS[label_type].index(tag) + 1 for tag in token_tags]
            # print([(token, tag) for token, tag in zip(bert_tokens, token_tags)])
        Y.append(token_labels)

    return add_labels_to_payload(payload, label_type, label_set=Y)


def map_bert_to_spacy_tokens(bert_tokens, spacy_tokens):
    # If the token sets do not have the same number of characters, abstain
    spacy_chars = "".join([token.text.strip() for token in spacy_tokens])
    bert_chars = "".join(
        [
            token.replace("##", "")
            for token in bert_tokens
            if token not in ["[CLS]", "[SEP]"]
        ]
    )
    if len(spacy_chars) != len(bert_chars):
        print("SKIPPING: len(spacy_chars) != len(bert_chars)")
        return None

    # Otherwise, find a mapping
    spacy_token_index_by_char = []
    for i, token in enumerate(spacy_tokens):
        spacy_token_index_by_char.extend([i for _ in range(len(token.text))])
    char_count = 0
    assignments = []
    for token in bert_tokens:
        if token in ["[CLS]", "[SEP]"]:
            assignments.append(None)
        else:
            assignments.append(spacy_token_index_by_char[char_count])
            char_count += len(token.replace("##", ""))
    return assignments

<<<<<<< HEAD
    def get_spacy_pos_tags(it):
        sent1, sent2 = payload.data_loader.dataset.spacy_tokens[it]
        tokenizer = payload.data_loader.dataset.bert_tokenizer
        sent1_token_map, sent1_bert = get_bert_spacy_index(
            sent1, tokenizer, add_cls=True
        )
        sent2_token_map, sent2_bert = get_bert_spacy_index(
            sent2, tokenizer, add_cls=False
        )

        spacy_pos_tags = np.zeros((len(sent1_bert + sent2_bert),))

        # This condition should be true if we've done things correctly!
        bert_tokenizer = payload.data_loader.dataset.bert_tokenizer
        bert_tokens_orig = bert_tokenizer.convert_ids_to_tokens(
            payload.data_loader.dataset.bert_tokens[it]
        )
        #        if not np.array_equal(sent1_bert + sent2_bert, bert_tokens_orig):
        #            import ipdb; ipdb.set_trace()

        # Sometimes, weird things happen with apostrophes; just make sure length aligns
        # assert len(sent1_bert + sent2_bert) == len(bert_tokens_orig)

        # Creating tags -- string labels for now!
        sent_1_tag_strs = np.zeros((len(sent1_bert),)).astype(str)
        sent_2_tag_strs = np.zeros((len(sent2_bert),)).astype(str)

        # label_ for string, label for int
        # HACK: due to occasional misalignment, need to make sure we don't go over end of sentence
        for ii, token in enumerate(sent1):
            sent_1_tag_strs[
                sent1_token_map[ii] : sent1_token_map[
                    min(ii + 1, len(sent1_token_map) - 1)
                ]
            ] = token.pos_
        for ii, token in enumerate(sent2):
            sent_2_tag_strs[
                sent2_token_map[ii] : sent2_token_map[
                    min(ii + 1, len(sent2_token_map) - 1)
                ]
            ] = token.pos_

        sent_1_tags = [SPACY_INFO["POS_TAGS"].index(tag) + 1 for tag in sent_1_tag_strs]
        sent_2_tags = [SPACY_INFO["POS_TAGS"].index(tag) + 1 for tag in sent_2_tag_strs]

        spacy_pos_tags = list(sent_1_tags) + list(sent_2_tags)

        # HACK: Dealing with misalignment by padding/truncating
        while len(spacy_pos_tags) < len(bert_tokens_orig):
            # Because of 1-indexing for metal labels!
            spacy_pos_tags.append(1)

        if len(spacy_pos_tags) > len(bert_tokens_orig):
            spacy_pos_tags = spacy_pos_tags[: len(bert_tokens_orig)]

        assert len(spacy_pos_tags) == len(bert_tokens_orig)
        return spacy_pos_tags

    return add_labels_to_payload(payload, "SPACY_POS", label_fn=get_spacy_pos_tags)
=======
>>>>>>> 4a98272a


auxiliary_task_functions = {
    "BLEU": add_bleu_labels,
    "THIRD": add_third_labels,
    "SPACY_NER": add_spacy_ner_labels,
    "SPACY_POS": add_spacy_pos_labels,
}<|MERGE_RESOLUTION|>--- conflicted
+++ resolved
@@ -25,28 +25,6 @@
         "ORDINAL",
         "CARDINAL",
     ],
-<<<<<<< HEAD
-    "POS_TAGS": [
-        "0.0",
-        "PUNCT",
-        "SYM",
-        "X",
-        "ADJ",
-        "VERB",
-        "CONJ",
-        "CCONJ",
-        "NUM",
-        "DET",
-        "ADV",
-        "ADP",
-        "",
-        "NOUN",
-        "PROPN",
-        "PART",
-        "PRON",
-        "SPACE",
-        "INTJ",
-=======
     "SPACY_POS": [  # Coarse-grained POS tags
         "NULL",
         "ADJ",
@@ -68,7 +46,6 @@
         "VERB",
         "X",
         "SPACE",
->>>>>>> 4a98272a
     ],
 }
 
@@ -120,75 +97,9 @@
 def add_spacy_ner_labels(payload):
     return add_spacy_labels(payload, label_type="SPACY_NER", spacy_attr="ent_type_")
 
-<<<<<<< HEAD
-    def get_spacy_ner_tags(it):
-        sent1, sent2 = payload.data_loader.dataset.spacy_tokens[it]
-        tokenizer = payload.data_loader.dataset.bert_tokenizer
-        sent1_token_map, sent1_bert = get_bert_spacy_index(
-            sent1, tokenizer, add_cls=True
-        )
-        sent2_token_map, sent2_bert = get_bert_spacy_index(
-            sent2, tokenizer, add_cls=False
-        )
-
-        spacy_ner_tags = np.zeros((len(sent1_bert + sent2_bert),))
-
-        # This condition should be true if we've done things correctly!
-        bert_tokenizer = payload.data_loader.dataset.bert_tokenizer
-        bert_tokens_orig = bert_tokenizer.convert_ids_to_tokens(
-            payload.data_loader.dataset.bert_tokens[it]
-        )
-        #        if not np.array_equal(sent1_bert + sent2_bert, bert_tokens_orig):
-        #            import ipdb; ipdb.set_trace()
-
-        # Sometimes, weird things happen with apostrophes; just make sure length aligns
-        # assert len(sent1_bert + sent2_bert) == len(bert_tokens_orig)
-
-        # Creating tags -- string labels for now!
-        sent_1_tag_strs = np.zeros((len(sent1_bert),)).astype(str)
-        sent_2_tag_strs = np.zeros((len(sent2_bert),)).astype(str)
-
-        # label_ for string, label for int
-        # HACK: due to occasional misalignment, need to make sure we don't go over end of sentence
-        for ent in sent1.ents:
-            sent_1_tag_strs[
-                sent1_token_map[ent.start] : sent1_token_map[
-                    min(ent.end, len(sent1_token_map) - 1)
-                ]
-            ] = ent.label_
-        for ent in sent2.ents:
-            sent_2_tag_strs[
-                sent2_token_map[ent.start] : sent2_token_map[
-                    min(ent.end, len(sent2_token_map) - 1)
-                ]
-            ] = ent.label_
-
-        sent_1_tags = [SPACY_INFO["NER_TAGS"].index(tag) + 1 for tag in sent_1_tag_strs]
-        sent_2_tags = [SPACY_INFO["NER_TAGS"].index(tag) + 1 for tag in sent_2_tag_strs]
-
-        spacy_ner_tags = list(sent_1_tags) + list(sent_2_tags)
-
-        # HACK: Dealing with misalignment by padding/truncating
-        while len(spacy_ner_tags) < len(bert_tokens_orig):
-            # Because of 1-indexing for metal labels!
-            spacy_ner_tags.append(1)
-
-        if len(spacy_ner_tags) > len(bert_tokens_orig):
-            spacy_ner_tags = spacy_ner_tags[: len(bert_tokens_orig)]
-
-        assert len(spacy_ner_tags) == len(bert_tokens_orig)
-        return spacy_ner_tags
-
-    return add_labels_to_payload(payload, "SPACY_NER", label_fn=get_spacy_ner_tags)
-
-
-# Adding NER labels from Spacy
-def add_spacy_pos_labels(payload):
-=======
 
 # Add token-based tags from Spacy
 def add_spacy_labels(payload, label_type, spacy_attr, null_label="NULL"):
->>>>>>> 4a98272a
     """
     Adds a spacy POS labelset, mapping through the different tokenizations
 
@@ -258,69 +169,6 @@
             char_count += len(token.replace("##", ""))
     return assignments
 
-<<<<<<< HEAD
-    def get_spacy_pos_tags(it):
-        sent1, sent2 = payload.data_loader.dataset.spacy_tokens[it]
-        tokenizer = payload.data_loader.dataset.bert_tokenizer
-        sent1_token_map, sent1_bert = get_bert_spacy_index(
-            sent1, tokenizer, add_cls=True
-        )
-        sent2_token_map, sent2_bert = get_bert_spacy_index(
-            sent2, tokenizer, add_cls=False
-        )
-
-        spacy_pos_tags = np.zeros((len(sent1_bert + sent2_bert),))
-
-        # This condition should be true if we've done things correctly!
-        bert_tokenizer = payload.data_loader.dataset.bert_tokenizer
-        bert_tokens_orig = bert_tokenizer.convert_ids_to_tokens(
-            payload.data_loader.dataset.bert_tokens[it]
-        )
-        #        if not np.array_equal(sent1_bert + sent2_bert, bert_tokens_orig):
-        #            import ipdb; ipdb.set_trace()
-
-        # Sometimes, weird things happen with apostrophes; just make sure length aligns
-        # assert len(sent1_bert + sent2_bert) == len(bert_tokens_orig)
-
-        # Creating tags -- string labels for now!
-        sent_1_tag_strs = np.zeros((len(sent1_bert),)).astype(str)
-        sent_2_tag_strs = np.zeros((len(sent2_bert),)).astype(str)
-
-        # label_ for string, label for int
-        # HACK: due to occasional misalignment, need to make sure we don't go over end of sentence
-        for ii, token in enumerate(sent1):
-            sent_1_tag_strs[
-                sent1_token_map[ii] : sent1_token_map[
-                    min(ii + 1, len(sent1_token_map) - 1)
-                ]
-            ] = token.pos_
-        for ii, token in enumerate(sent2):
-            sent_2_tag_strs[
-                sent2_token_map[ii] : sent2_token_map[
-                    min(ii + 1, len(sent2_token_map) - 1)
-                ]
-            ] = token.pos_
-
-        sent_1_tags = [SPACY_INFO["POS_TAGS"].index(tag) + 1 for tag in sent_1_tag_strs]
-        sent_2_tags = [SPACY_INFO["POS_TAGS"].index(tag) + 1 for tag in sent_2_tag_strs]
-
-        spacy_pos_tags = list(sent_1_tags) + list(sent_2_tags)
-
-        # HACK: Dealing with misalignment by padding/truncating
-        while len(spacy_pos_tags) < len(bert_tokens_orig):
-            # Because of 1-indexing for metal labels!
-            spacy_pos_tags.append(1)
-
-        if len(spacy_pos_tags) > len(bert_tokens_orig):
-            spacy_pos_tags = spacy_pos_tags[: len(bert_tokens_orig)]
-
-        assert len(spacy_pos_tags) == len(bert_tokens_orig)
-        return spacy_pos_tags
-
-    return add_labels_to_payload(payload, "SPACY_POS", label_fn=get_spacy_pos_tags)
-=======
->>>>>>> 4a98272a
-
 
 auxiliary_task_functions = {
     "BLEU": add_bleu_labels,
