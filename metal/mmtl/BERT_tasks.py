from functools import partial
from typing import Callable, List

import numpy as np
import pandas as pd
import torch
import torch.nn as nn
import torch.nn.functional as F
from modules import BertBinaryHead, BertEncoder, BertMulticlassHead, BertRegressionHead
from pytorch_pretrained_bert import BertForMaskedLM, BertModel, BertTokenizer
from sklearn.metrics import matthews_corrcoef
from task import Task
from torch.utils.data import DataLoader, Dataset, TensorDataset

import metal
from metal.end_model import EndModel
from metal.mmtl.scorer import Scorer
from metal.mmtl.utils.dataset_utils import get_all_dataloaders
from metal.mmtl.utils.metrics import matthews_corr, pearson_corr, spearman_corr


<<<<<<< HEAD
def create_task(task_name):
    bert_model = "bert-base-uncased"
    dataloaders = get_all_dataloaders(task_name, bert_model, 0.80)
=======
def create_task(
    task_name,
    bert_model="bert-base-uncased",
    split_prop=0.8,
    max_len=512,
    dl_kwargs={},
    bert_output_shape=768,
):
    dataloaders = get_all_dataloaders(
        task_name,
        bert_model,
        max_len=max_len,
        dl_kwargs=dl_kwargs,
        split_prop=split_prop,
    )
>>>>>>> 1f08af26
    bert_encoder = BertEncoder(bert_model)

    if task_name == "COLA":

        scorer = Scorer(
            standard_metrics=[],
            custom_train_funcs=[matthews_corr],
            custom_valid_funcs=[matthews_corr],
        )
        return Task(
            task_name,
            dataloaders,
            bert_encoder,
            BertBinaryHead(bert_output_shape),
            scorer,
        )

    if task_name == "SST2":

        return Task(
            task_name, dataloaders, bert_encoder, BertBinaryHead(bert_output_shape)
        )

    elif task_name == "MNLI":

        return Task(
            task_name,
            dataloaders,
            bert_encoder,
            BertMulticlassHead(bert_output_shape, 3),
            Scorer(standard_metrics=["accuracy"]),
        )

    elif task_name == "RTE":

        return Task(
            task_name,
            dataloaders,
            bert_encoder,
            BertBinaryHead(bert_output_shape),
            Scorer(standard_metrics=["accuracy"]),
        )

    elif task_name == "WNLI":

        return Task(
            task_name,
            dataloaders,
            bert_encoder,
            BertBinaryHead(bert_output_shape),
            Scorer(standard_metrics=["accuracy"]),
        )

    elif task_name == "QQP":

        return Task(
            task_name,
            dataloaders,
            bert_encoder,
            BertBinaryHead(bert_output_shape),
            Scorer(standard_metrics=["accuracy"]),
        )

    elif task_name == "MRPC":

        return Task(
            task_name,
            dataloaders,
            bert_encoder,
            BertBinaryHead(bert_output_shape),
            Scorer(standard_metrics=["accuracy"]),
        )

    elif task_name == "STSB":
        scorer = Scorer(
            standard_metrics=[],
            custom_train_funcs=[pearson_corr, spearman_corr],
            custom_valid_funcs=[pearson_corr, spearman_corr],
        )

        # x -> sigmoid -> [0,1], and compute mse_loss (y \in [0,1])
        loss_hat_func = lambda x, y: F.mse_loss(torch.sigmoid(x), y)

        return Task(
            task_name,
            dataloaders,
            bert_encoder,
            BertRegressionHead(bert_output_shape),
            scorer,
            loss_hat_func=loss_hat_func,
            output_hat_func=torch.sigmoid,
        )

    elif task_name == "QNLI":
        qnli_head = nn.Linear(bert_output_shape, 2, bias=False)
        return Task(
            name="QNLI",
            data_loaders=dataloaders,
            input_module=bert_encoder,
            head_module=qnli_head,
            scorer=Scorer(standard_metrics=["accuracy"]),
            loss_hat_func=lambda Y_hat, Y: F.cross_entropy(Y_hat, Y - 1),
            output_hat_func=partial(F.softmax, dim=1),
        )

    elif task_name == "SNLI":
        raise NotImplementedError

    elif task_name == "SciTail":
        raise NotImplementedError

    else:
        raise ValueError(f"{task_name} does not exist.")<|MERGE_RESOLUTION|>--- conflicted
+++ resolved
@@ -19,11 +19,6 @@
 from metal.mmtl.utils.metrics import matthews_corr, pearson_corr, spearman_corr
 
 
-<<<<<<< HEAD
-def create_task(task_name):
-    bert_model = "bert-base-uncased"
-    dataloaders = get_all_dataloaders(task_name, bert_model, 0.80)
-=======
 def create_task(
     task_name,
     bert_model="bert-base-uncased",
@@ -39,7 +34,6 @@
         dl_kwargs=dl_kwargs,
         split_prop=split_prop,
     )
->>>>>>> 1f08af26
     bert_encoder = BertEncoder(bert_model)
 
     if task_name == "COLA":
