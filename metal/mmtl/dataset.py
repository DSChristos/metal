import codecs
import os
import pathlib

import numpy as np
import torch
import torch.utils.data as data
from pytorch_pretrained_bert import BertTokenizer
from torch.utils.data.sampler import Sampler, SubsetRandomSampler

from metal.utils import set_seed

# Import tqdm_notebook if in Jupyter notebook
try:
    from IPython import get_ipython

    if "IPKernelApp" not in get_ipython().config:
        raise ImportError("console")
except (AttributeError, ImportError):
    from tqdm import tqdm
else:
    # Only use tqdm notebook if not in travis testing
    if "CI" not in os.environ:
        from tqdm import tqdm_notebook as tqdm
    else:
        from tqdm import tqdm


def tsv_path_for_dataset(dataset_name, dataset_split):
    return os.path.join(
        os.environ["GLUEDATA"], "{}/{}.tsv".format(dataset_name, dataset_split)
    )


def get_uid(path, line):
    """ Returns unique ID for example in this path/line number"""
    # remove the GLUEDATA directory from path
    p = pathlib.Path(path)
    glue_dir = pathlib.Path(os.environ["GLUEDATA"])
    path_suffix = p.relative_to(glue_dir)

    return f"{path_suffix}:{line}"


def get_label_fn(input_dict):
    reverse_dict = {y: x for x, y in input_dict.items()}
    return input_dict.get, reverse_dict.get


class BERTDataset(data.Dataset):
    """
    Torch dataset object for Glue task, to work with BERT architecture.
    """

    def __init__(
        self,
        tsv_path,
        sent1_idx,
        sent2_idx,
        label_idx,
        skip_rows,
        bert_model,
        delimiter="\t",
        label_fn=lambda x: x,
        inv_label_fn=lambda x: x,
        max_len=-1,
        label_type=int,
        max_datapoints=-1,
        generate_uids=False,
        include_segments=True,
    ):
        """
        Args:
            tsv_path: location of .tsv on disk
            sent1_idx: tsv index for sentence1 (or question)
            sent2_idx: tsv index for sentence2
            label_idx: tsv index for label field
            skip_rows: number of rows to skip (i.e. header rows) in .tsv
            tokenizer: tokenizer to map sentences to tokens using `.tokenize(sent)` method
            delimiter: delimiter between columns (likely '\t') for tab-separated-values
            label_map: dictionary or function mapping from raw labels to desired format
            label_type: data type (int, float) of labels. used to cast values downstream.
            include_segments: __getitem__() will return:
                True: (tokens, segment), labels
                False: tokens, labels
        """
<<<<<<< HEAD
        self.tokenizer = BertTokenizer.from_pretrained(bert_model, do_lower_case=True)
        tokens, segments, labels = self.load_tsv(
=======
        tokenizer = BertTokenizer.from_pretrained(bert_model, do_lower_case=True)
        payload = self.load_tsv(
>>>>>>> 08eba941
            tsv_path,
            sent1_idx,
            sent2_idx,
            label_idx,
            skip_rows,
            self.tokenizer,
            delimiter,
            label_fn,
            max_len,
            max_datapoints,
            generate_uids,
        )

        if generate_uids:
            (tokens, segments, labels), uids = payload
            self.uids = uids
        else:
            tokens, segments, labels = payload

        self.label_type = label_type
        self.label_fn = label_fn
        self.inv_label_fn = inv_label_fn
        self.tokens = tokens
        self.segments = segments
        self.labels = labels
        self.include_segments = include_segments

    @staticmethod
    def load_tsv(
        data_file,
        sent1_idx,
        sent2_idx,
        label_idx,
        skip_rows,
        tokenizer,
        delimiter,
        label_fn,
        max_len,
        max_datapoints,
        generate_uids=False,
    ):
        """ Loads and tokenizes .tsv dataset into BERT-friendly sentences / segments.
        Then, sets instance variables self.tokens, self.segments, self.labels.
        """
        # if generating UIDs, must pass in ALL datapoints
        if generate_uids:
            assert max_datapoints == -1
            uids = []

        tokens, segments, labels = [], [], []
        with codecs.open(data_file, "r", "utf-8") as data_fh:
            # skip "header" rows
            for _ in range(skip_rows):
                data_fh.readline()

            # process data rows
            rows = list(enumerate(data_fh))
            if max_datapoints > 0:
                rows = rows[:max_datapoints]
            for row_idx, row in tqdm(rows):
                # only look at top max_datapoints examples for debugging
                if max_datapoints > 0:
                    if row_idx > max_datapoints:
                        break
                row = row.strip().split(delimiter)
                if (
                    len(row) <= sent1_idx
                    or len(row) <= sent2_idx
                    or len(row) <= label_idx
                ):
                    continue
                # tokenize sentences
                sent1_tokenized = tokenizer.tokenize(row[sent1_idx])
                if sent2_idx >= 0:
                    sent2_tokenized = tokenizer.tokenize(row[sent2_idx])
                else:
                    sent2_tokenized = []

                # truncate sequences if number of tokens is greater than max_len
                if max_len > 0:
                    if sent2_idx >= 0:
                        # remove tokens from the longer sequence
                        while len(sent1_tokenized) + len(sent2_tokenized) > max_len - 3:
                            if len(sent1_tokenized) > len(sent2_tokenized):
                                sent1_tokenized.pop()
                            else:
                                sent2_tokenized.pop()
                    else:
                        # remove tokens from sentence 2 to match max_len
                        if len(sent1_tokenized) > max_len - 2:
                            sent1_tokenized = sent1_tokenized[: max_len - 2]

                # convert to token ids
                sent1_ids = tokenizer.convert_tokens_to_ids(
                    ["[CLS]"] + sent1_tokenized + ["[SEP]"]
                )
                if sent2_idx >= 0:
                    sent2_ids = tokenizer.convert_tokens_to_ids(
                        sent2_tokenized + ["[SEP]"]
                    )
                else:
                    sent2_ids = []

                # combine sentence pair
                sent = sent1_ids + sent2_ids

                # sentence-pair segments
                seg = [0] * len(sent1_ids) + [1] * len(sent2_ids)

                # process labels
                if label_idx >= 0:
                    label = row[label_idx]
                    label = label_fn(label)
                else:
                    label = -1
                tokens.append(sent)
                segments.append(seg)
                labels.append(label)

                if generate_uids:
                    uids.append(get_uid(data_file, skip_rows + row_idx + 1))

        if generate_uids:
            return (tokens, segments, labels), uids
        else:
            return tokens, segments, labels

    def __getitem__(self, index):
        return (self.tokens[index], self.segments[index]), self.labels[index]

    def __len__(self):
        return len(self.tokens)

    def get_dataloader(self, split_prop=None, split_seed=123, **kwargs):
        """Returns a dataloader based on self (dataset). If split_prop is specified,
        returns a split dataset assuming train -> split_prop and dev -> 1 - split_prop."""

        if split_prop:
            assert split_prop > 0 and split_prop < 1

            # choose random indexes for train/dev
            N = len(self)
            full_idx = np.arange(N)
            set_seed(split_seed)
            np.random.shuffle(full_idx)

            # split into train/dev
            split_div = int(split_prop * N)
            train_idx = full_idx[:split_div]
            dev_idx = full_idx[split_div:]

            # create data loaders
            train_dataloader = data.DataLoader(
                self,
                collate_fn=lambda batch: self._collate_fn(batch),
                sampler=SubsetRandomSampler(train_idx),
                **kwargs,
            )

            dev_dataloader = data.DataLoader(
                self,
                collate_fn=lambda batch: self._collate_fn(batch),
                sampler=SubsetRandomSampler(dev_idx),
                **kwargs,
            )

            return train_dataloader, dev_dataloader

        else:
            return data.DataLoader(
                self, collate_fn=lambda batch: self._collate_fn(batch), **kwargs
            )

    def _collate_fn(self, batch):
        """ Collates batch of (tokens, segments, labels), collates into tensors of
        ((token_idx_matrix, seg_matrix, mask_matrix), label_matrix). Handles padding
        based on specific max_len.
        """
        batch_size = len(batch)
        # max_len == -1 defaults to using max_sent_len
        max_sent_len = int(np.max([len(tok) for ((tok, seg), _) in batch]))
        idx_matrix = np.zeros((batch_size, max_sent_len), dtype=np.int)
        seg_matrix = np.zeros((batch_size, max_sent_len), dtype=np.int)
        label_dtype = np.float if self.label_type is float else np.int
        label_matrix = np.zeros((batch_size), dtype=label_dtype)

        for idx1 in np.arange(len(batch)):
            (tokens, segments), labels = batch[idx1]
            label_matrix[idx1] = labels
            for idx2 in np.arange(len(tokens)):
                if idx2 >= max_sent_len:
                    break
                idx_matrix[idx1, idx2] = tokens[idx2]
                seg_matrix[idx1, idx2] = segments[idx2]

        idx_matrix = torch.LongTensor(idx_matrix)
        seg_matrix = torch.LongTensor(seg_matrix)
        mask_matrix = torch.gt(idx_matrix.data, 0).long()

        # cast torch labels
        if self.label_type is float:
            label_matrix = torch.FloatTensor(label_matrix)
        else:
            label_matrix = torch.LongTensor(label_matrix)

        if self.include_segments:
            return (idx_matrix, seg_matrix, mask_matrix), label_matrix
        else:
            return idx_matrix, label_matrix


class QNLIDataset(BERTDataset):
    """
    Torch dataset object for QNLI binary classification task, to work with BERT architecture.
    """

    def __init__(self, split, bert_model, **kwargs):
        label_fn, inv_label_fn = get_label_fn({"entailment": 1, "not_entailment": 2})
        super(QNLIDataset, self).__init__(
            tsv_path=tsv_path_for_dataset("QNLI", split),
            sent1_idx=1,
            sent2_idx=2,
            label_idx=3 if split in ["train", "dev"] else -1,
            skip_rows=1,
            bert_model=bert_model,
            delimiter="\t",
            label_fn=label_fn,
            inv_label_fn=inv_label_fn,
            **kwargs,
        )


class STSBDataset(BERTDataset):
    def __init__(self, split, bert_model, **kwargs):
        label_fn, inv_label_fn = (
            lambda x: float(x) / 5,
            lambda x: float(x) * 5,
        )  # labels are scores [1, 2, 3, 4, 5]
        super(STSBDataset, self).__init__(
            tsv_path=tsv_path_for_dataset("STS-B", split),
            sent1_idx=7,
            sent2_idx=8,
            label_idx=9 if split in ["train", "dev"] else -1,
            skip_rows=1,
            bert_model=bert_model,
            label_fn=label_fn,
            inv_label_fn=inv_label_fn,
            label_type=float,
            **kwargs,
        )


class SST2Dataset(BERTDataset):
    def __init__(self, split, bert_model, **kwargs):
        # TODO: why do we want 1 to stay 1?
        label_fn, inv_label_fn = get_label_fn({"1": 1, "0": 2})  # reserve 0 for abstain
        super(SST2Dataset, self).__init__(
            tsv_path=tsv_path_for_dataset("SST-2", split),
            sent1_idx=0 if split in ["train", "dev"] else 1,
            sent2_idx=-1,
            label_idx=1 if split in ["train", "dev"] else -1,
            skip_rows=1,
            bert_model=bert_model,
            delimiter="\t",
            label_fn=label_fn,
            inv_label_fn=inv_label_fn,
            **kwargs,
        )


class COLADataset(BERTDataset):
    def __init__(self, split, bert_model, **kwargs):
        label_fn, inv_label_fn = get_label_fn({"1": 1, "0": 2})
        super(COLADataset, self).__init__(
            tsv_path=tsv_path_for_dataset("CoLA", split),
            sent1_idx=3 if split in ["train", "dev"] else 1,
            sent2_idx=-1,
            label_idx=1 if split in ["train", "dev"] else -1,
            skip_rows=0 if split in ["train", "dev"] else 1,
            bert_model=bert_model,
            delimiter="\t",
            label_fn=label_fn,
            inv_label_fn=inv_label_fn,
            **kwargs,
        )


class MNLIDataset(BERTDataset):
    def __init__(self, split, bert_model, **kwargs):
        # split = "dev_matched" if split == "dev" else "train"
        gold_cols = {
            "train": 11,
            "dev": 15,
            "dev_mismatched": 15,
            "dev_matched": 15,
            "test": -1,
            "test_mismatched": -1,
            "test_matched": -1,
            "diagnostic": -1,
        }
        label_fn, inv_label_fn = get_label_fn(
            {"entailment": 1, "contradiction": 2, "neutral": 3}
        )
        super(MNLIDataset, self).__init__(
            tsv_path=tsv_path_for_dataset("MNLI", split),
            sent1_idx=8 if split != "diagnostic" else 1,
            sent2_idx=9 if split != "diagnostic" else 2,
            label_idx=gold_cols[split],
            skip_rows=1,
            bert_model=bert_model,
            delimiter="\t",
            label_fn=label_fn,
            inv_label_fn=inv_label_fn,
            **kwargs,
        )


class RTEDataset(BERTDataset):
    def __init__(self, split, bert_model, **kwargs):
        label_fn, inv_label_fn = get_label_fn({"entailment": 1, "not_entailment": 2})
        super(RTEDataset, self).__init__(
            tsv_path=tsv_path_for_dataset("RTE", split),
            sent1_idx=1,
            sent2_idx=2,
            label_idx=3 if split in ["train", "dev"] else -1,
            skip_rows=1,
            bert_model=bert_model,
            delimiter="\t",
            label_fn=label_fn,
            inv_label_fn=inv_label_fn,
            **kwargs,
        )


class WNLIDataset(BERTDataset):
    def __init__(self, split, bert_model, **kwargs):
        label_fn, inv_label_fn = get_label_fn({"1": 1, "0": 2})
        super(WNLIDataset, self).__init__(
            tsv_path=tsv_path_for_dataset("WNLI", split),
            sent1_idx=1,
            sent2_idx=2,
            label_idx=3 if split in ["train", "dev"] else -1,
            skip_rows=1,
            bert_model=bert_model,
            delimiter="\t",
            label_fn=label_fn,
            inv_label_fn=inv_label_fn,
            **kwargs,
        )


class QQPDataset(BERTDataset):
    def __init__(self, split, bert_model, **kwargs):
        label_fn, inv_label_fn = get_label_fn({"1": 1, "0": 2})
        super(QQPDataset, self).__init__(
            tsv_path=tsv_path_for_dataset("QQP", split),
            sent1_idx=3 if split in ["train", "dev"] else 1,
            sent2_idx=4 if split in ["train", "dev"] else 2,
            label_idx=5 if split in ["train", "dev"] else -1,
            skip_rows=1,
            bert_model=bert_model,
            delimiter="\t",
            label_fn=label_fn,
            inv_label_fn=inv_label_fn,
            **kwargs,
        )


class MRPCDataset(BERTDataset):
    def __init__(self, split, bert_model, **kwargs):
        label_fn, inv_label_fn = get_label_fn({"1": 1, "0": 2})
        super(MRPCDataset, self).__init__(
            tsv_path=tsv_path_for_dataset("MRPC", split),
            sent1_idx=3,
            sent2_idx=4,
            label_idx=0,
            skip_rows=1,
            bert_model=bert_model,
            delimiter="\t",
            label_fn=label_fn,
            inv_label_fn=inv_label_fn,
            **kwargs,
        )


# ----------Exotic Datasets---------


class PairwiseRankingSampler(Sampler):
    r"""Samples consecutive pairs randomly from a given list of indices, without replacement.

    Arguments:
        indices (sequence): a sequence of indices
    """

    def __init__(self, indices):
        self.indices = indices

    def __iter__(self):
        return (
            int(2 * self.indices[i] + j)
            for i in torch.randperm(len(self.indices))
            for j in range(2)
        )

    def __len__(self):
        return 2 * len(self.indices)


class QNLIRDataset(BERTDataset):
    """
    Torch dataset object for QNLI pairwise ranking task, to work with BERT architecture.
    The input tsv should be sorted such that every two consecutive lines
    are pairs of positive and negative examples.
    """

    def __init__(self, split, bert_model, max_datapoints=-1, **kwargs):
        self.split = split
        max_datapoints *= 2  # make sure we take pairs
        if self.split == "train":
            dataset_folder = "QNLIR"
        else:
            dataset_folder = "QNLI"
        label_fn, inv_label_fn = get_label_fn({"entailment": 1, "not_entailment": 2})
        super(QNLIRDataset, self).__init__(
            tsv_path=tsv_path_for_dataset(dataset_folder, split),
            sent1_idx=1,
            sent2_idx=2,
            label_idx=3 if split in ["train", "dev"] else -1,
            skip_rows=1,
            bert_model=bert_model,
            delimiter="\t",
            label_fn=label_fn,
            inv_label_fn=inv_label_fn,
            max_datapoints=max_datapoints,
            label_type=float,
            **kwargs,
        )
        if self.split == "train":
            assert len(self.tokens) % 2 == 0

    def get_dataloader(self, split_prop=None, split_seed=123, **kwargs):
        """Returns a dataloader based on self (dataset). If split_prop is specified,
        returns a split dataset assuming train -> split_prop and dev -> 1 - split_prop."""
        if self.split == "train":
            # choose random indices
            num_pairs = len(self) / 2
            full_idx = np.arange(num_pairs)
            np.random.seed(split_seed)
            np.random.shuffle(full_idx)
            assert kwargs["batch_size"] % 2 == 0
            if split_prop:
                assert split_prop >= 0 and split_prop <= 1

                # split into train/dev
                split_div = int(split_prop * num_pairs)
                train_idx = full_idx[:split_div]
                dev_idx = full_idx[split_div:]

                # create data loaders
                train_dataloader = data.DataLoader(
                    self,
                    collate_fn=lambda batch: self._collate_fn(batch),
                    sampler=PairwiseRankingSampler(train_idx),
                    **kwargs,
                )

                dev_dataloader = data.DataLoader(
                    self,
                    collate_fn=lambda batch: self._collate_fn(batch),
                    sampler=PairwiseRankingSampler(dev_idx),
                    **kwargs,
                )

                return train_dataloader, dev_dataloader
            else:
                # create data loaders
                train_dataloader = data.DataLoader(
                    self,
                    collate_fn=lambda batch: self._collate_fn(batch),
                    sampler=PairwiseRankingSampler(full_idx),
                    **kwargs,
                )
                return train_dataloader
        else:
            return data.DataLoader(
                self, collate_fn=lambda batch: self._collate_fn(batch), **kwargs
            )<|MERGE_RESOLUTION|>--- conflicted
+++ resolved
@@ -84,13 +84,8 @@
                 True: (tokens, segment), labels
                 False: tokens, labels
         """
-<<<<<<< HEAD
-        self.tokenizer = BertTokenizer.from_pretrained(bert_model, do_lower_case=True)
-        tokens, segments, labels = self.load_tsv(
-=======
         tokenizer = BertTokenizer.from_pretrained(bert_model, do_lower_case=True)
         payload = self.load_tsv(
->>>>>>> 08eba941
             tsv_path,
             sent1_idx,
             sent2_idx,
