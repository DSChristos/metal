import codecs
import os
import pathlib

import numpy as np
import torch
import torch.utils.data as data
from pytorch_pretrained_bert import BertTokenizer
from torch.utils.data.sampler import Sampler, SubsetRandomSampler

# Import tqdm_notebook if in Jupyter notebook
try:
    from IPython import get_ipython

    if "IPKernelApp" not in get_ipython().config:
        raise ImportError("console")
except (AttributeError, ImportError):
    from tqdm import tqdm
else:
    # Only use tqdm notebook if not in travis testing
    if "CI" not in os.environ:
        from tqdm import tqdm_notebook as tqdm
    else:
        from tqdm import tqdm


def tsv_path_for_dataset(dataset_name, dataset_split):
    return os.path.join(
        os.environ["GLUEDATA"], "{}/{}.tsv".format(dataset_name, dataset_split)
    )


def get_uid(path, line):
    """ Returns unique ID for example in this path/line number"""
    # remove the GLUEDATA directory from path
    p = pathlib.Path(path)
    glue_dir = pathlib.Path(os.environ["GLUEDATA"])
    path_suffix = p.relative_to(glue_dir)

    return f"{path_suffix}:{line}"


def get_label_fn(input_dict):
    reverse_dict = {y: x for x, y in input_dict.items()}
    return input_dict.get, reverse_dict.get


class BERTDataset(data.Dataset):
    """
    Torch dataset object for Glue task, to work with BERT architecture.
    """

    def __init__(
        self,
        tsv_path,
        sent1_idx,
        sent2_idx,
        label_idx,
        skip_rows,
        bert_model,
        delimiter="\t",
        label_fn=lambda x: x,
        inv_label_fn=lambda x: x,
        max_len=-1,
        label_type=int,
        max_datapoints=-1,
<<<<<<< HEAD
        generate_uids=False,
=======
        include_segments=True,
>>>>>>> 87e82e3a
    ):
        """
        Args:
            tsv_path: location of .tsv on disk
            sent1_idx: tsv index for sentence1 (or question)
            sent2_idx: tsv index for sentence2
            label_idx: tsv index for label field
            skip_rows: number of rows to skip (i.e. header rows) in .tsv
            tokenizer: tokenizer to map sentences to tokens using `.tokenize(sent)` method
            delimiter: delimiter between columns (likely '\t') for tab-separated-values
            label_map: dictionary or function mapping from raw labels to desired format
            label_type: data type (int, float) of labels. used to cast values downstream.
            include_segments: __getitem__() will return:
                True: (tokens, segment), labels
                False: tokens, labels
        """
        tokenizer = BertTokenizer.from_pretrained(bert_model, do_lower_case=True)
        payload = self.load_tsv(
            tsv_path,
            sent1_idx,
            sent2_idx,
            label_idx,
            skip_rows,
            tokenizer,
            delimiter,
            label_fn,
            max_len,
            max_datapoints,
            generate_uids,
        )

        if generate_uids:
            (tokens, segments, labels), uids = payload
            self.uids = uids
        else:
            tokens, segments, labels = payload

        self.label_type = label_type
        self.label_fn = label_fn
        self.inv_label_fn = inv_label_fn
        self.tokens = tokens
        self.segments = segments
        self.labels = labels
        self.include_segments = include_segments

    @staticmethod
    def load_tsv(
        data_file,
        sent1_idx,
        sent2_idx,
        label_idx,
        skip_rows,
        tokenizer,
        delimiter,
        label_fn,
        max_len,
        max_datapoints,
        generate_uids=False,
    ):
        """ Loads and tokenizes .tsv dataset into BERT-friendly sentences / segments.
        Then, sets instance variables self.tokens, self.segments, self.labels.
        """
        # if generating UIDs, must pass in ALL datapoints
        if generate_uids:
            assert max_datapoints == -1
            uids = []

        tokens, segments, labels = [], [], []
        with codecs.open(data_file, "r", "utf-8") as data_fh:
            # skip "header" rows
            for _ in range(skip_rows):
                data_fh.readline()

            # process data rows
            rows = list(enumerate(data_fh))
            if max_datapoints > 0:
                rows = rows[:max_datapoints]
            for row_idx, row in tqdm(rows):
                # only look at top max_datapoints examples for debugging
                if max_datapoints > 0:
                    if row_idx > max_datapoints:
                        break
                row = row.strip().split(delimiter)
                if (
                    len(row) <= sent1_idx
                    or len(row) <= sent2_idx
                    or len(row) <= label_idx
                ):
                    continue
                # tokenize sentences
                sent1_tokenized = tokenizer.tokenize(row[sent1_idx])
                if sent2_idx >= 0:
                    sent2_tokenized = tokenizer.tokenize(row[sent2_idx])
                else:
                    sent2_tokenized = []

                # truncate sequences if number of tokens is greater than max_len
                if max_len > 0:
                    if sent2_idx >= 0:
                        # remove tokens from the longer sequence
                        while len(sent1_tokenized) + len(sent2_tokenized) > max_len - 3:
                            if len(sent1_tokenized) > len(sent2_tokenized):
                                sent1_tokenized.pop()
                            else:
                                sent2_tokenized.pop()
                    else:
                        # remove tokens from sentence 2 to match max_len
                        if len(sent1_tokenized) > max_len - 2:
                            sent1_tokenized = sent1_tokenized[: max_len - 2]

                # convert to token ids
                sent1_ids = tokenizer.convert_tokens_to_ids(
                    ["[CLS]"] + sent1_tokenized + ["[SEP]"]
                )
                if sent2_idx >= 0:
                    sent2_ids = tokenizer.convert_tokens_to_ids(
                        sent2_tokenized + ["[SEP]"]
                    )
                else:
                    sent2_ids = []

                # combine sentence pair
                sent = sent1_ids + sent2_ids

                # sentence-pair segments
                seg = [0] * len(sent1_ids) + [1] * len(sent2_ids)

                # process labels
                if label_idx >= 0:
                    label = row[label_idx]
                    label = label_fn(label)
                else:
                    label = -1
                tokens.append(sent)
                segments.append(seg)
                labels.append(label)

                if generate_uids:
                    uids.append(get_uid(data_file, skip_rows + row_idx))

        if generate_uids:
            return (tokens, segments, labels), uids
        else:
            return tokens, segments, labels

    def __getitem__(self, index):
        return (self.tokens[index], self.segments[index]), self.labels[index]

    def __len__(self):
        return len(self.tokens)

    def get_dataloader(self, split_prop=None, split_seed=123, **kwargs):
        """Returns a dataloader based on self (dataset). If split_prop is specified,
        returns a split dataset assuming train -> split_prop and dev -> 1 - split_prop."""

        if split_prop:
            assert split_prop >= 0 and split_prop <= 1

            # choose random indexes for train/dev
            N = len(self)
            full_idx = np.arange(N)
            np.random.seed(split_seed)
            np.random.shuffle(full_idx)

            # split into train/dev
            split_div = int(split_prop * N)
            train_idx = full_idx[:split_div]
            dev_idx = full_idx[split_div:]

            # create data loaders
            train_dataloader = data.DataLoader(
                self,
                collate_fn=lambda batch: self._collate_fn(batch),
                sampler=SubsetRandomSampler(train_idx),
                **kwargs,
            )

            dev_dataloader = data.DataLoader(
                self,
                collate_fn=lambda batch: self._collate_fn(batch),
                sampler=SubsetRandomSampler(dev_idx),
                **kwargs,
            )

            return train_dataloader, dev_dataloader

        else:
            return data.DataLoader(
                self, collate_fn=lambda batch: self._collate_fn(batch), **kwargs
            )

    def _collate_fn(self, batch):
        """ Collates batch of (tokens, segments, labels), collates into tensors of
        ((token_idx_matrix, seg_matrix, mask_matrix), label_matrix). Handles padding
        based on specific max_len.
        """
        batch_size = len(batch)
        # max_len == -1 defaults to using max_sent_len
        max_sent_len = int(np.max([len(tok) for ((tok, seg), _) in batch]))
        idx_matrix = np.zeros((batch_size, max_sent_len), dtype=np.int)
        seg_matrix = np.zeros((batch_size, max_sent_len), dtype=np.int)
        label_dtype = np.float if self.label_type is float else np.int
        label_matrix = np.zeros((batch_size), dtype=label_dtype)

        for idx1 in np.arange(len(batch)):
            (tokens, segments), labels = batch[idx1]
            label_matrix[idx1] = labels
            for idx2 in np.arange(len(tokens)):
                if idx2 >= max_sent_len:
                    break
                idx_matrix[idx1, idx2] = tokens[idx2]
                seg_matrix[idx1, idx2] = segments[idx2]

        idx_matrix = torch.LongTensor(idx_matrix)
        seg_matrix = torch.LongTensor(seg_matrix)
        mask_matrix = torch.gt(idx_matrix.data, 0).long()

        # cast torch labels
        if self.label_type is float:
            label_matrix = torch.FloatTensor(label_matrix)
        else:
            label_matrix = torch.LongTensor(label_matrix)

        if self.include_segments:
            return (idx_matrix, seg_matrix, mask_matrix), label_matrix
        else:
            return idx_matrix, label_matrix


class QNLIDataset(BERTDataset):
    """
    Torch dataset object for QNLI binary classification task, to work with BERT architecture.
    """

<<<<<<< HEAD
    def __init__(
        self, split, bert_model, max_datapoints=-1, max_len=-1, generate_uids=False
    ):
=======
    def __init__(self, split, bert_model, **kwargs):
>>>>>>> 87e82e3a
        label_fn, inv_label_fn = get_label_fn({"entailment": 1, "not_entailment": 2})
        super(QNLIDataset, self).__init__(
            tsv_path=tsv_path_for_dataset("QNLI", split),
            sent1_idx=1,
            sent2_idx=2,
            label_idx=3 if split in ["train", "dev"] else -1,
            skip_rows=1,
            bert_model=bert_model,
            delimiter="\t",
            label_fn=label_fn,
            inv_label_fn=inv_label_fn,
<<<<<<< HEAD
            max_len=max_len,
            max_datapoints=max_datapoints,
            generate_uids=generate_uids,
        )


class PairwiseRankingSampler(Sampler):
    r"""Samples consecutive pairs randomly from a given list of indices, without replacement.

    Arguments:
        indices (sequence): a sequence of indices
    """

    def __init__(self, indices):
        self.indices = indices

    def __iter__(self):
        return (
            int(2 * self.indices[i] + j)
            for i in torch.randperm(len(self.indices))
            for j in range(2)
        )

    def __len__(self):
        return 2 * len(self.indices)


class QNLIRDataset(BERTDataset):
    """
    Torch dataset object for QNLI pairwise ranking task, to work with BERT architecture.
    The input tsv should be sorted such that every two consecutive lines
    are pairs of positive and negative examples.
    """

    def __init__(
        self, split, bert_model, max_datapoints=-1, max_len=-1, generate_uids=False
    ):
        self.split = split
        max_datapoints *= 2  # make sure we take pairs
        if self.split == "train":
            dataset_folder = "QNLIR"
        else:
            dataset_folder = "QNLI"
        label_fn, inv_label_fn = get_label_fn({"entailment": 1, "not_entailment": 2})
        super(QNLIRDataset, self).__init__(
            tsv_path=tsv_path_for_dataset(dataset_folder, split),
            sent1_idx=1,
            sent2_idx=2,
            label_idx=3 if split in ["train", "dev"] else -1,
            skip_rows=1,
            bert_model=bert_model,
            delimiter="\t",
            label_fn=label_fn,
            inv_label_fn=inv_label_fn,
            max_len=max_len,
            max_datapoints=max_datapoints,
            label_type=float,
            generate_uids=generate_uids,
        )
        if self.split == "train":
            assert len(self.tokens) % 2 == 0

    def get_dataloader(self, split_prop=None, split_seed=123, **kwargs):
        """Returns a dataloader based on self (dataset). If split_prop is specified,
        returns a split dataset assuming train -> split_prop and dev -> 1 - split_prop."""
        if self.split == "train":
            # choose random indices
            num_pairs = len(self) / 2
            full_idx = np.arange(num_pairs)
            np.random.seed(split_seed)
            np.random.shuffle(full_idx)
            assert kwargs["batch_size"] % 2 == 0
            if split_prop:
                assert split_prop >= 0 and split_prop <= 1

                # split into train/dev
                split_div = int(split_prop * num_pairs)
                train_idx = full_idx[:split_div]
                dev_idx = full_idx[split_div:]

                # create data loaders
                train_dataloader = data.DataLoader(
                    self,
                    collate_fn=lambda batch: self._collate_fn(batch),
                    sampler=PairwiseRankingSampler(train_idx),
                    **kwargs,
                )

                dev_dataloader = data.DataLoader(
                    self,
                    collate_fn=lambda batch: self._collate_fn(batch),
                    sampler=PairwiseRankingSampler(dev_idx),
                    **kwargs,
                )

                return train_dataloader, dev_dataloader
            else:
                # create data loaders
                train_dataloader = data.DataLoader(
                    self,
                    collate_fn=lambda batch: self._collate_fn(batch),
                    sampler=PairwiseRankingSampler(full_idx),
                    **kwargs,
                )
                return train_dataloader
        else:
            return data.DataLoader(
                self, collate_fn=lambda batch: self._collate_fn(batch), **kwargs
            )


class STSBDataset(BERTDataset):
    def __init__(
        self, split, bert_model, max_datapoints=-1, max_len=-1, generate_uids=False
    ):
=======
            **kwargs,
        )


class STSBDataset(BERTDataset):
    def __init__(self, split, bert_model, **kwargs):
>>>>>>> 87e82e3a
        label_fn, inv_label_fn = (
            lambda x: float(x) / 5,
            lambda x: float(x) * 5,
        )  # labels are scores [1, 2, 3, 4, 5]
        super(STSBDataset, self).__init__(
            tsv_path=tsv_path_for_dataset("STS-B", split),
            sent1_idx=7,
            sent2_idx=8,
            label_idx=9 if split in ["train", "dev"] else -1,
            skip_rows=1,
            bert_model=bert_model,
            label_fn=label_fn,
            inv_label_fn=inv_label_fn,
            label_type=float,
<<<<<<< HEAD
            generate_uids=generate_uids,
=======
            **kwargs,
>>>>>>> 87e82e3a
        )


class SST2Dataset(BERTDataset):
<<<<<<< HEAD
    def __init__(
        self, split, bert_model, max_datapoints=-1, max_len=-1, generate_uids=False
    ):
=======
    def __init__(self, split, bert_model, **kwargs):
>>>>>>> 87e82e3a
        # TODO: why do we want 1 to stay 1?
        label_fn, inv_label_fn = get_label_fn({"1": 1, "0": 2})  # reserve 0 for abstain
        super(SST2Dataset, self).__init__(
            tsv_path=tsv_path_for_dataset("SST-2", split),
            sent1_idx=0 if split in ["train", "dev"] else 1,
            sent2_idx=-1,
            label_idx=1 if split in ["train", "dev"] else -1,
            skip_rows=1,
            bert_model=bert_model,
            delimiter="\t",
            label_fn=label_fn,
            inv_label_fn=inv_label_fn,
<<<<<<< HEAD
            max_len=max_len,
            max_datapoints=max_datapoints,
            generate_uids=generate_uids,
=======
            **kwargs,
>>>>>>> 87e82e3a
        )


class COLADataset(BERTDataset):
<<<<<<< HEAD
    def __init__(
        self, split, bert_model, max_datapoints=-1, max_len=-1, generate_uids=False
    ):
=======
    def __init__(self, split, bert_model, **kwargs):
>>>>>>> 87e82e3a
        label_fn, inv_label_fn = get_label_fn({"1": 1, "0": 2})
        super(COLADataset, self).__init__(
            tsv_path=tsv_path_for_dataset("CoLA", split),
            sent1_idx=3 if split in ["train", "dev"] else 1,
            sent2_idx=-1,
            label_idx=1 if split in ["train", "dev"] else -1,
            skip_rows=0 if split in ["train", "dev"] else 1,
            bert_model=bert_model,
            delimiter="\t",
            label_fn=label_fn,
            inv_label_fn=inv_label_fn,
<<<<<<< HEAD
            max_len=max_len,
            max_datapoints=max_datapoints,
            generate_uids=generate_uids,
=======
            **kwargs,
>>>>>>> 87e82e3a
        )


class MNLIDataset(BERTDataset):
<<<<<<< HEAD
    def __init__(
        self, split, bert_model, max_datapoints=-1, max_len=-1, generate_uids=False
    ):
=======
    def __init__(self, split, bert_model, **kwargs):
>>>>>>> 87e82e3a
        # split = "dev_matched" if split == "dev" else "train"
        gold_cols = {
            "train": 11,
            "dev": 15,
            "dev_mismatched": 15,
            "dev_matched": 15,
            "test": -1,
            "test_mismatched": -1,
            "test_matched": -1,
            "diagnostic": -1,
        }
        label_fn, inv_label_fn = get_label_fn(
            {"entailment": 1, "contradiction": 2, "neutral": 3}
        )
        super(MNLIDataset, self).__init__(
            tsv_path=tsv_path_for_dataset("MNLI", split),
            sent1_idx=8 if split != "diagnostic" else 1,
            sent2_idx=9 if split != "diagnostic" else 2,
            label_idx=gold_cols[split],
            skip_rows=1,
            bert_model=bert_model,
            delimiter="\t",
            label_fn=label_fn,
            inv_label_fn=inv_label_fn,
<<<<<<< HEAD
            max_len=max_len,
            max_datapoints=max_datapoints,
            generate_uids=generate_uids,
=======
            **kwargs,
>>>>>>> 87e82e3a
        )


class RTEDataset(BERTDataset):
<<<<<<< HEAD
    def __init__(
        self, split, bert_model, max_datapoints=-1, max_len=-1, generate_uids=False
    ):
=======
    def __init__(self, split, bert_model, **kwargs):
>>>>>>> 87e82e3a
        label_fn, inv_label_fn = get_label_fn({"entailment": 1, "not_entailment": 2})
        super(RTEDataset, self).__init__(
            tsv_path=tsv_path_for_dataset("RTE", split),
            sent1_idx=1,
            sent2_idx=2,
            label_idx=3 if split in ["train", "dev"] else -1,
            skip_rows=1,
            bert_model=bert_model,
            delimiter="\t",
            label_fn=label_fn,
            inv_label_fn=inv_label_fn,
<<<<<<< HEAD
            max_len=max_len,
            max_datapoints=max_datapoints,
            generate_uids=generate_uids,
=======
            **kwargs,
>>>>>>> 87e82e3a
        )


class WNLIDataset(BERTDataset):
<<<<<<< HEAD
    def __init__(
        self, split, bert_model, max_datapoints=-1, max_len=-1, generate_uids=False
    ):
=======
    def __init__(self, split, bert_model, **kwargs):
>>>>>>> 87e82e3a
        label_fn, inv_label_fn = get_label_fn({"1": 1, "0": 2})
        super(WNLIDataset, self).__init__(
            tsv_path=tsv_path_for_dataset("WNLI", split),
            sent1_idx=1,
            sent2_idx=2,
            label_idx=3 if split in ["train", "dev"] else -1,
            skip_rows=1,
            bert_model=bert_model,
            delimiter="\t",
            label_fn=label_fn,
            inv_label_fn=inv_label_fn,
<<<<<<< HEAD
            max_len=max_len,
            max_datapoints=max_datapoints,
            generate_uids=generate_uids,
=======
            **kwargs,
>>>>>>> 87e82e3a
        )


class QQPDataset(BERTDataset):
<<<<<<< HEAD
    def __init__(
        self, split, bert_model, max_datapoints=-1, max_len=-1, generate_uids=False
    ):
=======
    def __init__(self, split, bert_model, **kwargs):
>>>>>>> 87e82e3a
        label_fn, inv_label_fn = get_label_fn({"1": 1, "0": 2})
        super(QQPDataset, self).__init__(
            tsv_path=tsv_path_for_dataset("QQP", split),
            sent1_idx=3 if split in ["train", "dev"] else 1,
            sent2_idx=4 if split in ["train", "dev"] else 2,
            label_idx=5 if split in ["train", "dev"] else -1,
            skip_rows=1,
            bert_model=bert_model,
            delimiter="\t",
            label_fn=label_fn,
            inv_label_fn=inv_label_fn,
<<<<<<< HEAD
            max_len=max_len,
            max_datapoints=max_datapoints,
            generate_uids=generate_uids,
=======
            **kwargs,
>>>>>>> 87e82e3a
        )


class MRPCDataset(BERTDataset):
<<<<<<< HEAD
    def __init__(
        self, split, bert_model, max_datapoints=-1, max_len=-1, generate_uids=False
    ):
=======
    def __init__(self, split, bert_model, **kwargs):
>>>>>>> 87e82e3a
        label_fn, inv_label_fn = get_label_fn({"1": 1, "0": 2})
        super(MRPCDataset, self).__init__(
            tsv_path=tsv_path_for_dataset("MRPC", split),
            sent1_idx=3,
            sent2_idx=4,
            label_idx=0,
            skip_rows=1,
            bert_model=bert_model,
            delimiter="\t",
            label_fn=label_fn,
            inv_label_fn=inv_label_fn,
            **kwargs,
        )


# ----------Exotic Datasets---------


class PairwiseRankingSampler(Sampler):
    r"""Samples consecutive pairs randomly from a given list of indices, without replacement.

    Arguments:
        indices (sequence): a sequence of indices
    """

    def __init__(self, indices):
        self.indices = indices

    def __iter__(self):
        return (
            int(2 * self.indices[i] + j)
            for i in torch.randperm(len(self.indices))
            for j in range(2)
        )

    def __len__(self):
        return 2 * len(self.indices)


class QNLIRDataset(BERTDataset):
    """
    Torch dataset object for QNLI pairwise ranking task, to work with BERT architecture.
    The input tsv should be sorted such that every two consecutive lines
    are pairs of positive and negative examples.
    """

    def __init__(self, split, bert_model, max_datapoints=-1, **kwargs):
        self.split = split
        max_datapoints *= 2  # make sure we take pairs
        if self.split == "train":
            dataset_folder = "QNLIR"
        else:
            dataset_folder = "QNLI"
        label_fn, inv_label_fn = get_label_fn({"entailment": 1, "not_entailment": 2})
        super(QNLIRDataset, self).__init__(
            tsv_path=tsv_path_for_dataset(dataset_folder, split),
            sent1_idx=1,
            sent2_idx=2,
            label_idx=3 if split in ["train", "dev"] else -1,
            skip_rows=1,
            bert_model=bert_model,
            delimiter="\t",
            label_fn=label_fn,
            inv_label_fn=inv_label_fn,
            max_datapoints=max_datapoints,
<<<<<<< HEAD
            generate_uids=generate_uids,
        )
=======
            label_type=float,
            **kwargs,
        )
        if self.split == "train":
            assert len(self.tokens) % 2 == 0

    def get_dataloader(self, split_prop=None, split_seed=123, **kwargs):
        """Returns a dataloader based on self (dataset). If split_prop is specified,
        returns a split dataset assuming train -> split_prop and dev -> 1 - split_prop."""
        if self.split == "train":
            # choose random indices
            num_pairs = len(self) / 2
            full_idx = np.arange(num_pairs)
            np.random.seed(split_seed)
            np.random.shuffle(full_idx)
            assert kwargs["batch_size"] % 2 == 0
            if split_prop:
                assert split_prop >= 0 and split_prop <= 1

                # split into train/dev
                split_div = int(split_prop * num_pairs)
                train_idx = full_idx[:split_div]
                dev_idx = full_idx[split_div:]

                # create data loaders
                train_dataloader = data.DataLoader(
                    self,
                    collate_fn=lambda batch: self._collate_fn(batch),
                    sampler=PairwiseRankingSampler(train_idx),
                    **kwargs,
                )

                dev_dataloader = data.DataLoader(
                    self,
                    collate_fn=lambda batch: self._collate_fn(batch),
                    sampler=PairwiseRankingSampler(dev_idx),
                    **kwargs,
                )

                return train_dataloader, dev_dataloader
            else:
                # create data loaders
                train_dataloader = data.DataLoader(
                    self,
                    collate_fn=lambda batch: self._collate_fn(batch),
                    sampler=PairwiseRankingSampler(full_idx),
                    **kwargs,
                )
                return train_dataloader
        else:
            return data.DataLoader(
                self, collate_fn=lambda batch: self._collate_fn(batch), **kwargs
            )
>>>>>>> 87e82e3a
<|MERGE_RESOLUTION|>--- conflicted
+++ resolved
@@ -64,11 +64,8 @@
         max_len=-1,
         label_type=int,
         max_datapoints=-1,
-<<<<<<< HEAD
         generate_uids=False,
-=======
         include_segments=True,
->>>>>>> 87e82e3a
     ):
         """
         Args:
@@ -303,13 +300,7 @@
     Torch dataset object for QNLI binary classification task, to work with BERT architecture.
     """
 
-<<<<<<< HEAD
-    def __init__(
-        self, split, bert_model, max_datapoints=-1, max_len=-1, generate_uids=False
-    ):
-=======
-    def __init__(self, split, bert_model, **kwargs):
->>>>>>> 87e82e3a
+    def __init__(self, split, bert_model, **kwargs):
         label_fn, inv_label_fn = get_label_fn({"entailment": 1, "not_entailment": 2})
         super(QNLIDataset, self).__init__(
             tsv_path=tsv_path_for_dataset("QNLI", split),
@@ -321,130 +312,12 @@
             delimiter="\t",
             label_fn=label_fn,
             inv_label_fn=inv_label_fn,
-<<<<<<< HEAD
-            max_len=max_len,
-            max_datapoints=max_datapoints,
-            generate_uids=generate_uids,
-        )
-
-
-class PairwiseRankingSampler(Sampler):
-    r"""Samples consecutive pairs randomly from a given list of indices, without replacement.
-
-    Arguments:
-        indices (sequence): a sequence of indices
-    """
-
-    def __init__(self, indices):
-        self.indices = indices
-
-    def __iter__(self):
-        return (
-            int(2 * self.indices[i] + j)
-            for i in torch.randperm(len(self.indices))
-            for j in range(2)
-        )
-
-    def __len__(self):
-        return 2 * len(self.indices)
-
-
-class QNLIRDataset(BERTDataset):
-    """
-    Torch dataset object for QNLI pairwise ranking task, to work with BERT architecture.
-    The input tsv should be sorted such that every two consecutive lines
-    are pairs of positive and negative examples.
-    """
-
-    def __init__(
-        self, split, bert_model, max_datapoints=-1, max_len=-1, generate_uids=False
-    ):
-        self.split = split
-        max_datapoints *= 2  # make sure we take pairs
-        if self.split == "train":
-            dataset_folder = "QNLIR"
-        else:
-            dataset_folder = "QNLI"
-        label_fn, inv_label_fn = get_label_fn({"entailment": 1, "not_entailment": 2})
-        super(QNLIRDataset, self).__init__(
-            tsv_path=tsv_path_for_dataset(dataset_folder, split),
-            sent1_idx=1,
-            sent2_idx=2,
-            label_idx=3 if split in ["train", "dev"] else -1,
-            skip_rows=1,
-            bert_model=bert_model,
-            delimiter="\t",
-            label_fn=label_fn,
-            inv_label_fn=inv_label_fn,
-            max_len=max_len,
-            max_datapoints=max_datapoints,
-            label_type=float,
-            generate_uids=generate_uids,
-        )
-        if self.split == "train":
-            assert len(self.tokens) % 2 == 0
-
-    def get_dataloader(self, split_prop=None, split_seed=123, **kwargs):
-        """Returns a dataloader based on self (dataset). If split_prop is specified,
-        returns a split dataset assuming train -> split_prop and dev -> 1 - split_prop."""
-        if self.split == "train":
-            # choose random indices
-            num_pairs = len(self) / 2
-            full_idx = np.arange(num_pairs)
-            np.random.seed(split_seed)
-            np.random.shuffle(full_idx)
-            assert kwargs["batch_size"] % 2 == 0
-            if split_prop:
-                assert split_prop >= 0 and split_prop <= 1
-
-                # split into train/dev
-                split_div = int(split_prop * num_pairs)
-                train_idx = full_idx[:split_div]
-                dev_idx = full_idx[split_div:]
-
-                # create data loaders
-                train_dataloader = data.DataLoader(
-                    self,
-                    collate_fn=lambda batch: self._collate_fn(batch),
-                    sampler=PairwiseRankingSampler(train_idx),
-                    **kwargs,
-                )
-
-                dev_dataloader = data.DataLoader(
-                    self,
-                    collate_fn=lambda batch: self._collate_fn(batch),
-                    sampler=PairwiseRankingSampler(dev_idx),
-                    **kwargs,
-                )
-
-                return train_dataloader, dev_dataloader
-            else:
-                # create data loaders
-                train_dataloader = data.DataLoader(
-                    self,
-                    collate_fn=lambda batch: self._collate_fn(batch),
-                    sampler=PairwiseRankingSampler(full_idx),
-                    **kwargs,
-                )
-                return train_dataloader
-        else:
-            return data.DataLoader(
-                self, collate_fn=lambda batch: self._collate_fn(batch), **kwargs
-            )
+            **kwargs,
+        )
 
 
 class STSBDataset(BERTDataset):
-    def __init__(
-        self, split, bert_model, max_datapoints=-1, max_len=-1, generate_uids=False
-    ):
-=======
-            **kwargs,
-        )
-
-
-class STSBDataset(BERTDataset):
-    def __init__(self, split, bert_model, **kwargs):
->>>>>>> 87e82e3a
+    def __init__(self, split, bert_model, **kwargs):
         label_fn, inv_label_fn = (
             lambda x: float(x) / 5,
             lambda x: float(x) * 5,
@@ -459,22 +332,12 @@
             label_fn=label_fn,
             inv_label_fn=inv_label_fn,
             label_type=float,
-<<<<<<< HEAD
-            generate_uids=generate_uids,
-=======
-            **kwargs,
->>>>>>> 87e82e3a
+            **kwargs,
         )
 
 
 class SST2Dataset(BERTDataset):
-<<<<<<< HEAD
-    def __init__(
-        self, split, bert_model, max_datapoints=-1, max_len=-1, generate_uids=False
-    ):
-=======
-    def __init__(self, split, bert_model, **kwargs):
->>>>>>> 87e82e3a
+    def __init__(self, split, bert_model, **kwargs):
         # TODO: why do we want 1 to stay 1?
         label_fn, inv_label_fn = get_label_fn({"1": 1, "0": 2})  # reserve 0 for abstain
         super(SST2Dataset, self).__init__(
@@ -487,24 +350,12 @@
             delimiter="\t",
             label_fn=label_fn,
             inv_label_fn=inv_label_fn,
-<<<<<<< HEAD
-            max_len=max_len,
-            max_datapoints=max_datapoints,
-            generate_uids=generate_uids,
-=======
-            **kwargs,
->>>>>>> 87e82e3a
+            **kwargs,
         )
 
 
 class COLADataset(BERTDataset):
-<<<<<<< HEAD
-    def __init__(
-        self, split, bert_model, max_datapoints=-1, max_len=-1, generate_uids=False
-    ):
-=======
-    def __init__(self, split, bert_model, **kwargs):
->>>>>>> 87e82e3a
+    def __init__(self, split, bert_model, **kwargs):
         label_fn, inv_label_fn = get_label_fn({"1": 1, "0": 2})
         super(COLADataset, self).__init__(
             tsv_path=tsv_path_for_dataset("CoLA", split),
@@ -516,24 +367,12 @@
             delimiter="\t",
             label_fn=label_fn,
             inv_label_fn=inv_label_fn,
-<<<<<<< HEAD
-            max_len=max_len,
-            max_datapoints=max_datapoints,
-            generate_uids=generate_uids,
-=======
-            **kwargs,
->>>>>>> 87e82e3a
+            **kwargs,
         )
 
 
 class MNLIDataset(BERTDataset):
-<<<<<<< HEAD
-    def __init__(
-        self, split, bert_model, max_datapoints=-1, max_len=-1, generate_uids=False
-    ):
-=======
-    def __init__(self, split, bert_model, **kwargs):
->>>>>>> 87e82e3a
+    def __init__(self, split, bert_model, **kwargs):
         # split = "dev_matched" if split == "dev" else "train"
         gold_cols = {
             "train": 11,
@@ -558,24 +397,12 @@
             delimiter="\t",
             label_fn=label_fn,
             inv_label_fn=inv_label_fn,
-<<<<<<< HEAD
-            max_len=max_len,
-            max_datapoints=max_datapoints,
-            generate_uids=generate_uids,
-=======
-            **kwargs,
->>>>>>> 87e82e3a
+            **kwargs,
         )
 
 
 class RTEDataset(BERTDataset):
-<<<<<<< HEAD
-    def __init__(
-        self, split, bert_model, max_datapoints=-1, max_len=-1, generate_uids=False
-    ):
-=======
-    def __init__(self, split, bert_model, **kwargs):
->>>>>>> 87e82e3a
+    def __init__(self, split, bert_model, **kwargs):
         label_fn, inv_label_fn = get_label_fn({"entailment": 1, "not_entailment": 2})
         super(RTEDataset, self).__init__(
             tsv_path=tsv_path_for_dataset("RTE", split),
@@ -587,24 +414,12 @@
             delimiter="\t",
             label_fn=label_fn,
             inv_label_fn=inv_label_fn,
-<<<<<<< HEAD
-            max_len=max_len,
-            max_datapoints=max_datapoints,
-            generate_uids=generate_uids,
-=======
-            **kwargs,
->>>>>>> 87e82e3a
+            **kwargs,
         )
 
 
 class WNLIDataset(BERTDataset):
-<<<<<<< HEAD
-    def __init__(
-        self, split, bert_model, max_datapoints=-1, max_len=-1, generate_uids=False
-    ):
-=======
-    def __init__(self, split, bert_model, **kwargs):
->>>>>>> 87e82e3a
+    def __init__(self, split, bert_model, **kwargs):
         label_fn, inv_label_fn = get_label_fn({"1": 1, "0": 2})
         super(WNLIDataset, self).__init__(
             tsv_path=tsv_path_for_dataset("WNLI", split),
@@ -616,24 +431,12 @@
             delimiter="\t",
             label_fn=label_fn,
             inv_label_fn=inv_label_fn,
-<<<<<<< HEAD
-            max_len=max_len,
-            max_datapoints=max_datapoints,
-            generate_uids=generate_uids,
-=======
-            **kwargs,
->>>>>>> 87e82e3a
+            **kwargs,
         )
 
 
 class QQPDataset(BERTDataset):
-<<<<<<< HEAD
-    def __init__(
-        self, split, bert_model, max_datapoints=-1, max_len=-1, generate_uids=False
-    ):
-=======
-    def __init__(self, split, bert_model, **kwargs):
->>>>>>> 87e82e3a
+    def __init__(self, split, bert_model, **kwargs):
         label_fn, inv_label_fn = get_label_fn({"1": 1, "0": 2})
         super(QQPDataset, self).__init__(
             tsv_path=tsv_path_for_dataset("QQP", split),
@@ -645,24 +448,12 @@
             delimiter="\t",
             label_fn=label_fn,
             inv_label_fn=inv_label_fn,
-<<<<<<< HEAD
-            max_len=max_len,
-            max_datapoints=max_datapoints,
-            generate_uids=generate_uids,
-=======
-            **kwargs,
->>>>>>> 87e82e3a
+            **kwargs,
         )
 
 
 class MRPCDataset(BERTDataset):
-<<<<<<< HEAD
-    def __init__(
-        self, split, bert_model, max_datapoints=-1, max_len=-1, generate_uids=False
-    ):
-=======
-    def __init__(self, split, bert_model, **kwargs):
->>>>>>> 87e82e3a
+    def __init__(self, split, bert_model, **kwargs):
         label_fn, inv_label_fn = get_label_fn({"1": 1, "0": 2})
         super(MRPCDataset, self).__init__(
             tsv_path=tsv_path_for_dataset("MRPC", split),
@@ -728,10 +519,6 @@
             label_fn=label_fn,
             inv_label_fn=inv_label_fn,
             max_datapoints=max_datapoints,
-<<<<<<< HEAD
-            generate_uids=generate_uids,
-        )
-=======
             label_type=float,
             **kwargs,
         )
@@ -784,5 +571,4 @@
         else:
             return data.DataLoader(
                 self, collate_fn=lambda batch: self._collate_fn(batch), **kwargs
-            )
->>>>>>> 87e82e3a
+            )