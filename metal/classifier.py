--- conflicted
+++ resolved
@@ -122,17 +122,13 @@
         """
         raise NotImplementedError
 
-<<<<<<< HEAD
-    def _train(self, train_data, loss_fn, dev_data=None):
-=======
     def _create_checkpointer(self, checkpoint_config):
         model_class = type(self).__name__
         return Checkpointer(
             model_class, **checkpoint_config, verbose=self.config["verbose"]
         )
 
-    def _train(self, train_loader, loss_fn, X_dev=None, Y_dev=None):
->>>>>>> 91e4530e
+    def _train(self, train_data, loss_fn, dev_data=None):
         """The internal training routine called by train() after initial setup
 
         Args:
@@ -251,7 +247,6 @@
         # Print confusion matrix if applicable
         if self.config["verbose"]:
             print("Finished Training")
-<<<<<<< HEAD
             if evaluate_dev:
                 self.score(
                     dev_loader,
@@ -288,15 +283,6 @@
             raise ValueError("Input data type not recognized.")
 
     def _set_optimizer(self, optimizer_config):
-=======
-            if evaluate_dev and not self.multitask:
-                Y_p_dev = self.predict(X_dev)
-                print("Confusion Matrix (Dev)")
-                confusion_matrix(Y_p_dev, Y_dev, pretty_print=True)
-
-    def _set_optimizer(self, train_config):
-        optimizer_config = train_config["optimizer_config"]
->>>>>>> 91e4530e
         opt = optimizer_config["optimizer"]
 
         # We set L2 here if the class does not implement its own L2 reg
@@ -358,12 +344,8 @@
                 list of such metrics
             break_ties: A tie-breaking policy (see Classifier._break_ties())
             verbose: The verbosity for just this score method; it will not
-<<<<<<< HEAD
                 update the class config.
             print_confusion_matrix: Print confusion matrix
-=======
-                update the class config
->>>>>>> 91e4530e
 
         Returns:
             scores: A (float) score or a list of such scores if kwarg metric
